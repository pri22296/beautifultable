"""This module provides BeautifulTable class

It is intended for printing Tabular data to terminals.

Example
-------
>>> from beautifultable import BeautifulTable
>>> table = BeautifulTable()
>>> table.columns.header = ['1st column', '2nd column']
>>> for i in range(5):
...    table.rows.apppend([i, i*i])
...
>>> print(table)
+------------+------------+
| 1st column | 2nd column |
+------------+------------+
|     0      |     0      |
+------------+------------+
|     1      |     1      |
+------------+------------+
|     2      |     4      |
+------------+------------+
|     3      |     9      |
+------------+------------+
|     4      |     16     |
+------------+------------+
"""
from __future__ import division, unicode_literals

import copy
import csv
import warnings
from numpy import r_

import pandas as pd

from . import enums

from .utils import (
    pre_process,
    termwidth,
    deprecated,
    deprecated_param,
    deprecation_message,
    ensure_type,
)
from .compat import basestring, Iterable, to_unicode
from .base import BTBaseList
from .helpers import (
    BTRowCollection,
    BTColumnCollection,
    BTRowHeader,
    BTColumnHeader,
)


__all__ = [
    "BeautifulTable",
    "BTRowCollection",
    "BTColumnCollection",
    "BTRowHeader",
    "BTColumnHeader",
    "BTBorder",
]


class BTBorder(object):
    """Class to control how each section of the table's border is rendered.

    To disable a behaviour, just set its corresponding attribute
    to an empty string

    Attributes
    ----------

    top : str
        Character used to draw the top border.

    left : str
        Character used to draw the left border.

    bottom : str
        Character used to draw the bottom border.

    right : str
        Character used to draw the right border.

    top_left : str
        Left most character of the top border.

    bottom_left : str
        Left most character of the bottom border.

    bottom_right : str
        Right most character of the bottom border.

    top_right : str
        Right most character of the top border.

    header_left : str
        Left most character of the header separator.

    header_right : str
        Right most character of the header separator.

    top_junction : str
        Junction character for top border.

    left_junction : str
        Junction character for left border.

    bottom_junction : str
        Junction character for bottom border.

    right_junction : str
        Junction character for right border.
    """

    def __init__(
        self,
        top,
        left,
        bottom,
        right,
        top_left,
        bottom_left,
        bottom_right,
        top_right,
        header_left,
        header_right,
        top_junction,
        left_junction,
        bottom_junction,
        right_junction,
    ):
        self.top = top
        self.left = left
        self.bottom = bottom
        self.right = right

        self.top_left = top_left
        self.bottom_left = bottom_left
        self.bottom_right = bottom_right
        self.top_right = top_right

        self.header_left = header_left
        self.header_right = header_right

        self.top_junction = top_junction
        self.left_junction = left_junction
        self.bottom_junction = bottom_junction
        self.right_junction = right_junction


def _make_getter(attr):
    return lambda self: getattr(self, attr)


def _make_setter(attr):
    return lambda self, value: setattr(self, attr, ensure_type(value, basestring))


for prop, attr in [
    (x, "_{}".format(x))
    for x in (
        "top",
        "left",
        "bottom",
        "right",
        "top_left",
        "bottom_left",
        "bottom_right",
        "top_right",
        "header_left",
        "header_right",
        "top_junction",
        "left_junction",
        "bottom_junction",
        "right_junction",
    )
]:
    setattr(BTBorder, prop, property(_make_getter(attr), _make_setter(attr)))


class BTTableData(BTBaseList):
    def __init__(self, table, value=None):
        if value is None:
            value = []
        self._table = table
        self._value = value

    def _get_canonical_key(self, key):
        return self._table.rows._canonical_key(key)

    def _get_ideal_length(self):
        pass


class BeautifulTable(object):
    """Utility Class to print data in tabular format to terminal.

    Parameters
    ----------
    maxwidth: int, optional
        maximum width of the table in number of characters. this is ignored
        when manually setting the width of the columns. if this value is too
        low with respect to the number of columns and width of padding, the
        resulting table may override it(default 80).

    default_alignment : int, optional
        Default alignment for new columns(default beautifultable.ALIGN_CENTER).

    default_padding : int, optional
        Default width of the left and right padding for new columns(default 1).

    precision : int, optional
        All float values will have maximum number of digits after the decimal,
        capped by this value(Default 3).

    serialno : bool, optional
        If true, a column will be rendered with serial numbers(**DEPRECATED**).

    serialno_header: str, optional
        The header of the serial number column if rendered(**DEPRECATED**).

    detect_numerics : bool, optional
        Whether numeric strings should be automatically detected(Default True).

    sign : SignMode, optional
        Parameter to control how signs in numeric data are displayed.
        (default beautifultable.SM_MINUS).

    Attributes
    ----------
    precision : int
        All float values will have maximum number of digits after the decimal,
        capped by this value(Default 3).

    detect_numerics : bool
        Whether numeric strings should be automatically detected(Default True).
    """

    @deprecated_param("1.0.0", "1.2.0", "sign_mode", "sign")
    @deprecated_param("1.0.0", "1.2.0", "numeric_precision", "precision")
    @deprecated_param("1.0.0", "1.2.0", "max_width", "maxwidth")
    @deprecated_param("1.0.0", "1.2.0", "serialno")
    @deprecated_param("1.0.0", "1.2.0", "serialno_header")
    def __init__(
        self,
        maxwidth=80,
        default_alignment=enums.ALIGN_CENTER,
        default_padding=1,
        precision=3,
        serialno=False,
        serialno_header="SN",
        detect_numerics=True,
        sign=enums.SM_MINUS,
        **kwargs
    ):

        kwargs.setdefault("max_width", None)
        if kwargs["max_width"] is not None:
            maxwidth = kwargs["max_width"]

        kwargs.setdefault("numeric_precision", None)
        if kwargs["numeric_precision"] is not None:
            precision = kwargs["numeric_precision"]

        kwargs.setdefault("sign_mode", None)
        if kwargs["sign_mode"] is not None:
            sign = kwargs["sign_mode"]

        self.precision = precision
        self._serialno = serialno
        self._serialno_header = serialno_header
        self.detect_numerics = detect_numerics

        self._sign = sign
        self.maxwidth = maxwidth

        self._ncol = 0
        self._data = BTTableData(self)

        self.rows = BTRowCollection(self)
        self.columns = BTColumnCollection(self, default_alignment, default_padding)

        self._header_separator = ""
        self._header_junction = ""
        self._column_separator = ""
        self._row_separator = ""
        self.border = ""
        self.set_style(enums.STYLE_DEFAULT)

    def __copy__(self):
        obj = type(self)()
        obj.__dict__.update({k: copy.copy(v) for k, v in self.__dict__.items()})

        obj.rows._table = obj
        obj.rows.header._table = obj

        obj.columns._table = obj
        obj.columns.header._table = obj
        obj.columns.alignment._table = obj
        obj.columns.width._table = obj
        obj.columns.padding_left._table = obj
        obj.columns.padding_right._table = obj

        obj._data._table = obj
        for row in obj._data:
            row._table = obj

        return obj

    def __deepcopy__(self, memo):
        obj = type(self)()
        obj.__dict__.update(
            {k: copy.deepcopy(v, memo) for k, v in self.__dict__.items()}
        )

        obj.rows._table = obj
        obj.rows.header._table = obj

        obj.columns._table = obj
        obj.columns.header._table = obj
        obj.columns.alignment._table = obj
        obj.columns.width._table = obj
        obj.columns.padding_left._table = obj
        obj.columns.padding_right._table = obj

        obj._data._table = obj
        for row in obj._data:
            row._table = obj

        return obj

    def __setattr__(self, name, value):
        attrs = (
            "left_border_char",
            "right_border_char",
            "top_border_char",
            "bottom_border_char",
            "header_separator_char",
            "column_separator_char",
            "row_separator_char",
            "intersect_top_left",
            "intersect_top_mid",
            "intersect_top_right",
            "intersect_header_left",
            "intersect_header_mid",
            "intersect_header_right",
            "intersect_row_left",
            "intersect_row_mid",
            "intersect_row_right",
            "intersect_bottom_left",
            "intersect_bottom_mid",
            "intersect_bottom_right",
        )
        if to_unicode(name) in attrs:
            warnings.warn(
                deprecation_message(name, "1.0.0", "1.2.0", None),
                FutureWarning,
            )
            value = ensure_type(value, basestring, name)
        super(BeautifulTable, self).__setattr__(name, value)

    @deprecated(
        "1.0.0",
        "1.2.0",
        BTRowCollection.__len__,
        details="Use len(BeautifulTable.rows)' instead.",
    )
    def __len__(self):  # pragma: no cover
        return len(self.rows)

    @deprecated(
        "1.0.0" "1.2.0",
        BTRowCollection.__iter__,
        details="Use iter(BeautifulTable.rows)' instead.",
    )
    def __iter__(self):  # pragma: no cover
        return iter(self.rows)

    @deprecated(
        "1.0.0",
        "1.2.0",
        BTColumnCollection.__contains__,
        details="Use ''value' in BeautifulTable.{columns|rows}' instead.",
    )
    def __contains__(self, key):  # pragma: no cover
        if isinstance(key, basestring):
            return key in self.columns
        elif isinstance(key, Iterable):
            return key in self.rows
        else:
            raise TypeError(
                ("'key' must be str or Iterable, " "not {}").format(type(key).__name__)
            )

    def __repr__(self):
        return repr(self._data)

    def __str__(self):
        if len(self.rows) == 0 or len(self.columns) == 0:
            return ""

        string_ = []
        for line in self._get_string([], append=False):
            string_.append(line)

        return "\n".join(string_)

    # ************************Properties Begin Here************************
    @property
    def shape(self):
        """Read only attribute which returns the shape of the table."""
        return (len(self.rows), len(self.columns))

    @property
    def sign(self):
        """Attribute to control how signs are displayed for numerical data.

        It can be one of the following:

        ========================  =============================================
         Option                    Meaning
        ========================  =============================================
         beautifultable.SM_PLUS    A sign should be used for both +ve and -ve
                                   numbers.

         beautifultable.SM_MINUS   A sign should only be used for -ve numbers.

         beautifultable.SM_SPACE   A leading space should be used for +ve
                                   numbers and a minus sign for -ve numbers.
        ========================  =============================================
        """
        return self._sign

    @sign.setter
    def sign(self, value):
        if not isinstance(value, enums.SignMode):
            allowed = (
                "{}.{}".format(type(self).__name__, i.name) for i in enums.SignMode
            )
            error_msg = "allowed values for sign are: " + ", ".join(allowed)
            raise ValueError(error_msg)
        self._sign = value

    @property
    def border(self):
        """Characters used to draw the border of the table.

        You can set this directly to a character or use it's several attribute
        to control how each section of the table is rendered.
        It is an instance of :class:`~.BTBorder`
        """
        return self._border

    @border.setter
    def border(self, value):
        self._border = BTBorder(
            top=value,
            left=value,
            bottom=value,
            right=value,
            top_left=value,
            bottom_left=value,
            bottom_right=value,
            top_right=value,
            header_left=value,
            header_right=value,
            top_junction=value,
            left_junction=value,
            bottom_junction=value,
            right_junction=value,
        )

    @property
    def junction(self):
        """Character used to draw junctions in the row separator."""
        return self._junction

    @junction.setter
    def junction(self, value):
        self._junction = ensure_type(value, basestring)

    @property
    @deprecated("1.0.0", "1.2.0", BTRowCollection.header.fget)
    def serialno(self):  # pragma: no cover
        return self._serialno

    @serialno.setter
    @deprecated("1.0.0", "1.2.0", BTRowCollection.header.fget)
    def serialno(self, value):  # pragma: no cover
        self._serialno = value

    @property
    @deprecated("1.0.0", "1.2.0")
    def serialno_header(self):  # pragma: no cover
        return self._serialno_header

    @serialno_header.setter
    @deprecated("1.0.0", "1.2.0")
    def serialno_header(self, value):  # pragma: no cover
        self._serialno_header = value

    @property
    @deprecated("1.0.0", "1.2.0", sign.fget)
    def sign_mode(self):  # pragma: no cover
        return self.sign

    @sign_mode.setter
    @deprecated("1.0.0", "1.2.0", sign.fget)
    def sign_mode(self, value):  # pragma: no cover
        self.sign = value

    @property
    def maxwidth(self):
        """get/set the maximum width of the table.

        The width of the table is guaranteed to not exceed this value. If it
        is not possible to print a given table with the width provided, this
        value will automatically adjust.
        """
        offset = (len(self.columns) - 1) * termwidth(self.columns.separator)
        offset += termwidth(self.border.left)
        offset += termwidth(self.border.right)
        self._maxwidth = max(self._maxwidth, offset + len(self.columns))
        return self._maxwidth

    @maxwidth.setter
    def maxwidth(self, value):
        self._maxwidth = value

    @property
    @deprecated("1.0.0", "1.2.0", maxwidth.fget)
    def max_table_width(self):  # pragma: no cover
        return self.maxwidth

    @max_table_width.setter
    @deprecated("1.0.0", "1.2.0", maxwidth.fget)
    def max_table_width(self, value):  # pragma: no cover
        self.maxwidth = value

    @property
    @deprecated(
        "1.0.0",
        "1.2.0",
        BTColumnCollection.__len__,
        details="Use 'len(self.columns)' instead.",
    )
    def column_count(self):  # pragma: no cover
        return len(self.columns)

    @property
    @deprecated("1.0.0", "1.2.0", BTColumnCollection.width_exceed_policy.fget)
    def width_exceed_policy(self):  # pragma: no cover
        return self.columns.width_exceed_policy

    @width_exceed_policy.setter
    @deprecated("1.0.0", "1.2.0", BTColumnCollection.width_exceed_policy.fget)
    def width_exceed_policy(self, value):  # pragma: no cover
        self.columns.width_exceed_policy = value

    @property
    @deprecated("1.0.0", "1.2.0", BTColumnCollection.default_alignment.fget)
    def default_alignment(self):  # pragma: no cover
        return self.columns.default_alignment

    @default_alignment.setter
    @deprecated("1.0.0", "1.2.0", BTColumnCollection.default_alignment.fget)
    def default_alignment(self, value):  # pragma: no cover
        self.columns.default_alignment = value

    @property
    @deprecated("1.0.0", "1.2.0", BTColumnCollection.default_padding.fget)
    def default_padding(self):  # pragma: no cover
        return self.columns.default_padding

    @default_padding.setter
    @deprecated("1.0.0", "1.2.0", BTColumnCollection.default_padding.fget)
    def default_padding(self, value):  # pragma: no cover
        self.columns.default_padding = value

    @property
    @deprecated("1.0.0", "1.2.0", BTColumnCollection.width.fget)
    def column_widths(self):  # pragma: no cover
        return self.columns.width

    @column_widths.setter
    @deprecated("1.0.0", "1.2.0", BTColumnCollection.width.fget)
    def column_widths(self, value):  # pragma: no cover
        self.columns.width = value

    @property
    @deprecated("1.0.0", "1.2.0", BTColumnCollection.header.fget)
    def column_headers(self):  # pragma: no cover
        return self.columns.header

    @column_headers.setter
    @deprecated("1.0.0", "1.2.0", BTColumnCollection.header.fget)
    def column_headers(self, value):  # pragma: no cover
        self.columns.header = value

    @property
    @deprecated("1.0.0", "1.2.0", BTColumnCollection.alignment.fget)
    def column_alignments(self):  # pragma: no cover
        return self.columns.alignment

    @column_alignments.setter
    @deprecated("1.0.0", "1.2.0", BTColumnCollection.alignment.fget)
    def column_alignments(self, value):  # pragma: no cover
        self.columns.alignment = value

    @property
    @deprecated("1.0.0", "1.2.0", BTColumnCollection.padding_left.fget)
    def left_padding_widths(self):  # pragma: no cover
        return self.columns.padding_left

    @left_padding_widths.setter
    @deprecated("1.0.0", "1.2.0", BTColumnCollection.padding_left.fget)
    def left_padding_widths(self, value):  # pragma: no cover
        self.columns.padding_left = value

    @property
    @deprecated("1.0.0", "1.2.0", BTColumnCollection.padding_right.fget)
    def right_padding_widths(self):  # pragma: no cover
        return self.columns.padding_right

    @right_padding_widths.setter
    @deprecated("1.0.0", "1.2.0", BTColumnCollection.padding_right.fget)
    def right_padding_widths(self, value):  # pragma: no cover
        self.columns.padding_right = value

    @deprecated(
        "1.0.0",
        "1.2.0",
        BTColumnCollection.__getitem__,
        details="Use 'BeautifulTable.{columns|rows}[key]' instead.",
    )
    def __getitem__(self, key):  # pragma: no cover
        if isinstance(key, basestring):
            return self.columns[key]
        return self.rows[key]

    @deprecated(
        "1.0.0",
        "1.2.0",
        BTColumnCollection.__setitem__,
        details="Use 'BeautifulTable.{columns|rows}[key]' instead.",
    )
    def __setitem__(self, key, value):  # pragma: no cover
        if isinstance(key, basestring):
            self.columns[key] = value
        else:
            self.rows[key] = value

    @deprecated(
        "1.0.0",
        "1.2.0",
        BTColumnCollection.__delitem__,
        details="Use 'BeautifulTable.{columns|rows}[key]' instead.",
    )
    def __delitem__(self, key):  # pragma: no cover
        if isinstance(key, basestring):
            del self.columns[key]
        else:
            del self.rows[key]

    # *************************Properties End Here*************************

    @deprecated(
        "1.0.0",
        "1.2.0",
        BTColumnCollection.__getitem__,
        details="Use 'BeautifulTable.columns[key]' instead.",
    )
    def get_column(self, key):  # pragma: no cover
        return self.columns[key]

    @deprecated(
        "1.0.0",
        "1.2.0",
        BTColumnHeader.__getitem__,
        details="Use 'BeautifulTable.columns.header[key]' instead.",
    )
    def get_column_header(self, index):  # pragma: no cover
        return self.columns.header[index]

    @deprecated(
        "1.0.0",
        "1.2.0",
        BTColumnHeader.__getitem__,
        details="Use 'BeautifulTable.columns.header.index(header)' instead.",
    )
    def get_column_index(self, header):  # pragma: no cover
        return self.columns.header.index(header)

    @deprecated("1.0.0", "1.2.0", BTRowCollection.filter)
    def filter(self, key):  # pragma: no cover
        return self.rows.filter(key)

    @deprecated("1.0.0", "1.2.0", BTRowCollection.sort)
    def sort(self, key, reverse=False):  # pragma: no cover
        self.rows.sort(key, reverse=reverse)

    @deprecated("1.0.0", "1.2.0", BTRowCollection.reverse)
    def reverse(self, value):  # pragma: no cover
        self.rows.reverse()

    @deprecated("1.0.0", "1.2.0", BTRowCollection.pop)
    def pop_row(self, index=-1):  # pragma: no cover
        return self.rows.pop(index)

    @deprecated("1.0.0", "1.2.0", BTRowCollection.insert)
    def insert_row(self, index, row):  # pragma: no cover
        return self.rows.insert(index, row)

    @deprecated("1.0.0", "1.2.0", BTRowCollection.append)
    def append_row(self, value):  # pragma: no cover
        self.rows.append(value)

    @deprecated("1.0.0", "1.2.0", BTRowCollection.update)
    def update_row(self, key, value):  # pragma: no cover
        self.rows.update(key, value)

    @deprecated("1.0.0", "1.2.0", BTColumnCollection.pop)
    def pop_column(self, index=-1):  # pragma: no cover
        return self.columns.pop(index)

    @deprecated("1.0.0", "1.2.0", BTColumnCollection.insert)
    def insert_column(self, index, header, column):  # pragma: no cover
        self.columns.insert(index, column, header)

    @deprecated("1.0.0", "1.2.0", BTColumnCollection.append)
    def append_column(self, header, column):  # pragma: no cover
        self.columns.append(column, header)

    @deprecated("1.0.0", "1.2.0", BTColumnCollection.update)
    def update_column(self, header, column):  # pragma: no cover
        self.columns.update(header, column)

    def set_style(self, style):
        """Set the style of the table from a predefined set of styles.

        Parameters
        ----------
        style: Style

            It can be one of the following:

            * beautifultable.STYLE_DEFAULT
            * beautifultable.STYLE_NONE
            * beautifultable.STYLE_DOTTED
            * beautifultable.STYLE_MYSQL
            * beautifultable.STYLE_SEPARATED
            * beautifultable.STYLE_COMPACT
            * beautifultable.STYLE_MARKDOWN
            * beautifultable.STYLE_RESTRUCTURED_TEXT
            * beautifultable.STYLE_BOX
            * beautifultable.STYLE_BOX_DOUBLED
            * beautifultable.STYLE_BOX_ROUNDED
            * beautifultable.STYLE_GRID
        """
        if not isinstance(style, enums.Style):
            allowed = ("{}.{}".format(type(self).__name__, i.name) for i in enums.Style)
            error_msg = "allowed values for style are: " + ", ".join(allowed)
            raise ValueError(error_msg)
        style_template = style.value
        self.border.left = style_template.left_border_char
        self.border.right = style_template.right_border_char
        self.border.top = style_template.top_border_char
        self.border.bottom = style_template.bottom_border_char

        self.border.top_left = style_template.intersect_top_left
        self.border.bottom_left = style_template.intersect_bottom_left
        self.border.bottom_right = style_template.intersect_bottom_right
        self.border.top_right = style_template.intersect_top_right

        self.border.header_left = style_template.intersect_header_left
        self.border.header_right = style_template.intersect_header_right

        self.columns.header.separator = style_template.header_separator_char
        self.columns.separator = style_template.column_separator_char
        self.rows.separator = style_template.row_separator_char

        self.border.top_junction = style_template.intersect_top_mid
        self.border.left_junction = style_template.intersect_row_left
        self.border.bottom_junction = style_template.intersect_bottom_mid
        self.border.right_junction = style_template.intersect_row_right
        self.columns.header.junction = style_template.intersect_header_mid
        self.junction = style_template.intersect_row_mid

    def _compute_width(self):
        """Calculate width of column automatically based on data."""
        table_width = self._width
        lpw, rpw = self.columns.padding_left, self.columns.padding_right
        pad_widths = [(lpw[i] + rpw[i]) for i in range(len(self.columns))]
        maxwidths = [0 for index in range(len(self.columns))]
        offset = table_width - sum(self.columns.width) + sum(pad_widths)
        self._maxwidth = max(self._maxwidth, offset + len(self.columns))

        for index, header in enumerate(self.columns.header):
            max_length = 0
            for i in pre_process(
                header, self.detect_numerics, self.precision, self.sign.value
            ).split("\n"):
                output_str = pre_process(
                    i,
                    self.detect_numerics,
                    self.precision,
                    self.sign.value,
                )
                max_length = max(max_length, termwidth(output_str))
            maxwidths[index] += max_length

        for index, column in enumerate(zip(*self._data)):
            max_length = maxwidths[index]
            for i in column:
                for j in pre_process(
                    i, self.detect_numerics, self.precision, self.sign.value
                ).split("\n"):
                    output_str = pre_process(
                        j,
                        self.detect_numerics,
                        self.precision,
                        self.sign.value,
                    )
                    max_length = max(max_length, termwidth(output_str))
            maxwidths[index] = max_length

        sum_ = sum(maxwidths)
        desired_sum = self._maxwidth - offset

        # Set flag for columns who are within their fair share
        temp_sum = 0
        flag = [0] * len(maxwidths)
        for i, width in enumerate(maxwidths):
            if width <= int(desired_sum / len(self.columns)):
                temp_sum += width
                flag[i] = 1
            else:
                # Allocate atleast 1 character width to the column
                temp_sum += 1

        avail_space = desired_sum - temp_sum
        actual_space = sum_ - temp_sum
        shrinked_columns = {}

        # Columns which exceed their fair share should be shrinked based on
        # how much space is left for the table
        for i, width in enumerate(maxwidths):
            self.columns.width[i] = width
            if not flag[i]:
                new_width = 1 + int((width - 1) * avail_space / actual_space)
                if new_width < width:
                    self.columns.width[i] = new_width
                    shrinked_columns[new_width] = i

        # Divide any remaining space among shrinked columns
        if shrinked_columns:
            extra = self._maxwidth - offset - sum(self.columns.width)
            actual_space = sum(shrinked_columns)

            if extra > 0:
                for i, width in enumerate(sorted(shrinked_columns)):
                    index = shrinked_columns[width]
                    extra_width = int(width * extra / actual_space)
                    self.columns.width[i] += extra_width
                    if i == (len(shrinked_columns) - 1):
                        extra = self._maxwidth - offset - sum(self.columns.width)
                        self.columns.width[index] += extra

        for i in range(len(self.columns)):
            self.columns.width[i] += pad_widths[i]

    @deprecated("1.0.0", "1.2.0", BTColumnCollection.padding.fget)
    def set_padding_widths(self, pad_width):  # pragma: no cover
        self.columns.padding_left = pad_width
        self.columns.padding_right = pad_width

    @deprecated("1.0.0", "1.2.0")
    def copy(self):
        return copy.copy(self)

    @deprecated_param("1.0.0", "1.2.0", "clear_metadata", "reset_columns")
    def clear(self, reset_columns=False, **kwargs):  # pragma: no cover
        """Clear the contents of the table.

        Clear all rows of the table, and if specified clears all column
        specific data.

        Parameters
        ----------
        reset_columns : bool, optional
            If it is true(default False), all metadata of columns such as their
            alignment, padding, width, etc. are also cleared and number of
            columns is set to 0.
        """
        kwargs.setdefault("clear_metadata", None)
        if kwargs["clear_metadata"]:
            reset_columns = kwargs["clear_metadata"]
        self.rows.clear()
        if reset_columns:
            self.columns.clear()

    def _get_horizontal_line(
        self, char, intersect_left, intersect_mid, intersect_right, mask=None
    ):
        """Get a horizontal line for the table.

        Internal method used to draw all horizontal lines in the table.
        Column width should be set prior to calling this method. This method
        detects intersection and handles it according to the values of
        `intersect_*_*` attributes.

        Parameters
        ----------
        char : str
            Character used to draw the line.

        Returns
        -------
        str
            String which will be printed as a line in the table.
        """
        width = self._width

        if mask is None:
            mask = [True] * len(self.columns)

        try:
            line = list(char * (int(width / termwidth(char)) + 1))[:width]
        except ZeroDivisionError:
            line = [" "] * width

        if len(line) == 0:
            return ""

        # Only if Special Intersection is enabled and horizontal line is
        # visible
        if not char.isspace():
            # If left border is enabled and it is visible
            visible_junc = not intersect_left.isspace()
            if termwidth(self.border.left) > 0:
                if not (self.border.left.isspace() and visible_junc):
                    length = min(
                        termwidth(self.border.left),
                        termwidth(intersect_left),
                    )
                    for i in range(length):
                        line[i] = intersect_left[i] if mask[0] else " "
            visible_junc = not intersect_right.isspace()
            # If right border is enabled and it is visible
            if termwidth(self.border.right) > 0:
                if not (self.border.right.isspace() and visible_junc):
                    length = min(
                        termwidth(self.border.right),
                        termwidth(intersect_right),
                    )
                    for i in range(length):
                        line[-i - 1] = intersect_right[-i - 1] if mask[-1] else " "
            visible_junc = not intersect_mid.isspace()
            # If column separator is enabled and it is visible
            if termwidth(self.columns.separator):
                if not (self.columns.separator.isspace() and visible_junc):
                    index = termwidth(self.border.left)
                    for i in range(len(self.columns) - 1):
                        if not mask[i]:
                            for j in range(self.columns.width[i]):
                                line[index + j] = " "
                        index += self.columns.width[i]
                        length = min(
                            termwidth(self.columns.separator),
                            termwidth(intersect_mid),
                        )
                        for j in range(length):
                            # TODO: we should also hide junctions based on mask
                            line[index + j] = (
                                intersect_mid[j] if (mask[i] or mask[i + 1]) else " "
                            )
                        index += termwidth(self.columns.separator)

        return "".join(line)

    def _get_top_border(self, *args, **kwargs):
        return self._get_horizontal_line(
            self.border.top,
            self.border.top_left,
            self.border.top_junction,
            self.border.top_right,
            *args,
            **kwargs
        )

    def _get_header_separator(self, *args, **kwargs):
        return self._get_horizontal_line(
            self.columns.header.separator,
            self.border.header_left,
            self.columns.header.junction,
            self.border.header_right,
            *args,
            **kwargs
        )

    def _get_row_separator(self, *args, **kwargs):
        return self._get_horizontal_line(
            self.rows.separator,
            self.border.left_junction,
            self.junction,
            self.border.right_junction,
            *args,
            **kwargs
        )

    def _get_bottom_border(self, *args, **kwargs):
        return self._get_horizontal_line(
            self.border.bottom,
            self.border.bottom_left,
            self.border.bottom_junction,
            self.border.bottom_right,
            *args,
            **kwargs
        )

    @property
    def _width(self):
        """Get the actual width of the table as number of characters.

        Column width should be set prior to calling this method.

        Returns
        -------
        int
            Width of the table as number of characters.
        """
        if len(self.columns) == 0:
            return 0
        width = sum(self.columns.width)
        width += (len(self.columns) - 1) * termwidth(self.columns.separator)
        width += termwidth(self.border.left)
        width += termwidth(self.border.right)
        return width

    @deprecated("1.0.0", "1.2.0", _width.fget)
    def get_table_width(self):  # pragma: no cover
        return self._width

    def _get_string(self, rows=None, append=False, recalculate_width=True):
        row_header_visible = bool(
            "".join(x if x is not None else "" for x in self.rows.header).strip()
        ) and (len(self.columns) > 0)

        column_header_visible = bool(
            "".join(x if x is not None else "" for x in self.columns.header).strip()
        ) and (len(self.rows) > 0 or rows is not None)

        # Preparing table for printing serialno, row headers and column headers
        if len(self.columns) > 0:
            if self._serialno:
                self.columns.insert(
                    0, range(1, len(self.rows) + 1), self._serialno_header
                )

        if row_header_visible:
            self.columns.insert(0, self.rows.header)

        if column_header_visible:
            self.rows.insert(0, self.columns.header)

        if (self.columns._auto_width and recalculate_width) or sum(
            self.columns.width
        ) == 0:
            self._compute_width()

        try:
            # Rendering the top border
            if self.border.top:
                yield self._get_top_border()

            # Print column headers if not empty or only spaces
            row_iterator = iter(self.rows)
            if column_header_visible:
                yield next(row_iterator)._get_string(
                    align=self.columns.header.alignment
                )
                if self.columns.header.separator:
                    yield self._get_header_separator()

            # Printing rows
            first_row_encountered = False
            for i, row in enumerate(row_iterator):
                if first_row_encountered and self.rows.separator:
                    yield self._get_row_separator()
                first_row_encountered = True
                content = to_unicode(row)
                yield content

            if rows is not None:
                # Printing additional rows
                prev_length = len(self.rows)
                for i, row in enumerate(rows, start=1):
                    if first_row_encountered and self.rows.separator:
                        yield self._get_row_separator()
                    first_row_encountered = True
                    if self._serialno:
                        row.insert(0, prev_length + i)
                    if row_header_visible:
                        self.rows.append([None] + list(row))
                    else:
                        self.rows.append(row)
                    content = to_unicode(self.rows[-1])
                    if not append:
                        self.rows.pop()
                    yield content

            # Rendering the bottom border
            if self.border.bottom:
                yield self._get_bottom_border()
        except Exception:
            raise
        finally:
            # Cleanup
            if column_header_visible:
                self.rows.pop(0)

            if row_header_visible:
                self.columns.pop(0)

            if len(self.columns) > 0:
                if self._serialno:
                    self.columns.pop(0)
        return

    def stream(self, rows, append=False):
        """Get a generator for the table.

        This should be used in cases where data takes time to retrieve and it
        is required to be displayed as soon as possible. Any existing rows in
        the table shall also be returned. It is essential that atleast one of
        column header, width or existing rows set before calling this method.

        Parameters
        ----------
        rows : iterable
            A generator which yields one row at a time.

        append : bool, optional
            If rows should also be appended to the table.(Default False)

        Returns
        -------
        iterable:
            string representation of the table as a generators
        """
        for line in self._get_string(rows, append=append, recalculate_width=False):
            yield line

    @deprecated("1.0.0", "1.2.0", str)
    def get_string(self):
        return str(self)

    def to_csv(self, file_name, *args, **kwargs):
        """Export table to CSV format.

        Parameters
        ----------
        file_name : str
            Path to CSV file.
        """

        if not isinstance(file_name, str):
            raise ValueError(
                ("Expected 'file_name' to be string, got {}").format(
                    type(file_name).__name__
                )
            )

        with open(file_name, mode="wt", newline="") as csv_file:
            csv_writer = csv.writer(csv_file, *args, **kwargs)
            if bool(
                "".join(x if x is not None else "" for x in self.columns.header).strip()
            ):
                csv_writer.writerow(self.columns.header)
            csv_writer.writerows(self.rows)

    def from_csv(self, file_name, header=True, **kwargs):
        """Create table from CSV file.

        Parameters
        ----------
        file_name : str
            Path to CSV file.
        header : bool, optional
            Whether First row in CSV file should be parsed as table header.

        Raises
        ------
        ValueError
            If `file_name` is not str type.
        FileNotFoundError
            If `file_name` is not valid path to file.
        """

        if not isinstance(file_name, str):
            raise ValueError(
                ("Expected 'file_name' to be string, got {}").format(
                    type(file_name).__name__
                )
            )

        with open(file_name, mode="rt", newline="") as csv_file:
            csv_reader = csv.reader(csv_file, **kwargs)

            if header:
                self.columns.header = next(csv_reader)
            for row in csv_reader:
                self.rows.append(row)
            return self

    def to_df(self):
        """Export table to dataframe.

        Parameters
        ----------
        table : Beautifuletable

        Raises
        ------
        AttributeError
            If header is not there in table
        """

        headers = self.columns.header
        headers = list(headers)
        if not headers:
            raise AttributeError("Dataframe needs a header")

        # index will act as a row header for beautifultable
        index = list(self.rows.header)
        mk_dict = {header: self.columns[header] for header in headers}
        return pd.DataFrame(data=mk_dict, index=index)

    def from_df(self, df):
        """Import table from dataframe.

        Parameters
        ----------
        df : pandas.Dataframe
        """
        data = df.to_dict()
        # dataframe columns will act as a column headers
        headers = list(data.keys())
<<<<<<< HEAD
=======
        self.columns.header = headers
>>>>>>> b811b19d

        # Index of dataframe will act as a row headers
        row_header = df.index
        row_header = list(row_header)
<<<<<<< HEAD

        for header in headers:
            self.columns.append([data[header][indx] for indx in row_header], header=header)

=======
        for header in headers:
            self.columns.append(data[header], header=header)
>>>>>>> b811b19d
        if list(range(len(row_header))) != row_header:
            self.rows.header = row_header
        return self<|MERGE_RESOLUTION|>--- conflicted
+++ resolved
@@ -1250,23 +1250,13 @@
         data = df.to_dict()
         # dataframe columns will act as a column headers
         headers = list(data.keys())
-<<<<<<< HEAD
-=======
-        self.columns.header = headers
->>>>>>> b811b19d
 
         # Index of dataframe will act as a row headers
         row_header = df.index
         row_header = list(row_header)
-<<<<<<< HEAD
 
         for header in headers:
             self.columns.append([data[header][indx] for indx in row_header], header=header)
-
-=======
-        for header in headers:
-            self.columns.append(data[header], header=header)
->>>>>>> b811b19d
         if list(range(len(row_header))) != row_header:
             self.rows.header = row_header
         return self